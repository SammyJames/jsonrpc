--- conflicted
+++ resolved
@@ -95,15 +95,7 @@
 }
 
 fn request(server: Server, request: &str) -> Response {
-<<<<<<< HEAD
-	request_timeout(&server, request, None).unwrap()
-}
-
-fn request_timeout(server: &Server, request: &str, timeout: Option<Duration>) -> Option<Response> {
-	let mut req = TcpStream::connect(server.addrs()[0]).unwrap();
-=======
 	let mut req = TcpStream::connect(server.address()).unwrap();
->>>>>>> 415d0d86
 	req.write_all(request.as_bytes()).unwrap();
 
 	let mut response = String::new();
@@ -514,13 +506,8 @@
 #[test]
 fn should_handle_sync_requests_correctly() {
 	// given
-<<<<<<< HEAD
-	let (server, _) = serve();
-	let addr = server.addrs()[0].clone();
-=======
 	let server = serve();
 	let addr = server.address().clone();
->>>>>>> 415d0d86
 
 	// when
 	let req = r#"{"jsonrpc":"2.0","id":"1","method":"hello"}"#;
@@ -544,13 +531,8 @@
 #[test]
 fn should_handle_async_requests_with_immediate_response_correctly() {
 	// given
-<<<<<<< HEAD
-	let (server, _) = serve();
-	let addr = server.addrs()[0].clone();
-=======
 	let server = serve();
 	let addr = server.address().clone();
->>>>>>> 415d0d86
 
 	// when
 	let req = r#"{"jsonrpc":"2.0","id":"1","method":"hello_async"}"#;
@@ -574,13 +556,8 @@
 #[test]
 fn should_handle_async_requests_correctly() {
 	// given
-<<<<<<< HEAD
-	let (server, _) = serve();
-	let addr = server.addrs()[0].clone();
-=======
 	let server = serve();
 	let addr = server.address().clone();
->>>>>>> 415d0d86
 
 	// when
 	let req = r#"{"jsonrpc":"2.0","id":"1","method":"hello_async2"}"#;
@@ -604,13 +581,8 @@
 #[test]
 fn should_handle_sync_batch_requests_correctly() {
 	// given
-<<<<<<< HEAD
-	let (server, _) = serve();
-	let addr = server.addrs()[0].clone();
-=======
 	let server = serve();
 	let addr = server.address().clone();
->>>>>>> 415d0d86
 
 	// when
 	let req = r#"[{"jsonrpc":"2.0","id":"1","method":"hello"}]"#;
